--- conflicted
+++ resolved
@@ -26,13 +26,5 @@
     def activate(cls) -> None:
         """Activates the integration."""
         import_class_by_path(
-<<<<<<< HEAD
-            "zenml.integrations.pytorch_lightning.materializers.pytorch_lightning_materializer.PytorchLightningMaterializer"
-        )
-=======
             "zenml.integrations.pytorch_lightning.materializers.pytorch_lightning_materializer.PyTorchLightningMaterializer"
-        )
-
-
-PytorchLightningIntegration.check_installation()
->>>>>>> b537d5a7
+        )