--- conflicted
+++ resolved
@@ -12,19 +12,15 @@
 #  or implied. See the License for the specific language governing
 #  permissions and limitations under the License.
 
-<<<<<<< HEAD
 import getpass
-=======
-from email.policy import default
 from typing import List
->>>>>>> 66b4af8b
 
 import click
 
 from zenml.cli.cli import cli
 from zenml.cli.utils import confirmation, error
 from zenml.console import console
-from zenml.enums import StackComponentType
+from zenml.enums import SecretSetFlavor, StackComponentType
 from zenml.repository import Repository
 from zenml.secret_sets.secret_set_class_registry import SecretSetClassRegistry
 from zenml.secrets_manager.base_secrets_manager import BaseSecretsManager
@@ -54,29 +50,23 @@
     hide_input=True,
     confirmation_prompt=False,
 )
-@click.option(
-    "--secret-set",
-    "-ss",
-    "secret_set",
-    help="The secret set to create.",
-    required=False,
-    type=str,
-    prompt=True,
-    default= "default"
-)
 @click.pass_obj
 def register_secret(
     secrets_manager: "BaseSecretsManager",
     name: str,
     secret_value: str,
-    secret_set:str
+    secret_set: str,
 ) -> None:
     """Create a secret."""
     # TODO [MEDIUM] Implement interactive mode for registering secrets
-    with console.status(f"Creating secret `{name}` whitin the `{secret_set}` secret set..."):
+    with console.status(
+        f"Creating secret `{name}` whitin the `{secret_set}` secret set..."
+    ):
         try:
             secrets_manager.register_secret(name, secret_value, secret_set)
-            console.print(f"Secret `{name.upper()}` registered whitin the `{secret_set}` secret set.")
+            console.print(
+                f"Secret `{name.upper()}` registered whitin the `{secret_set}` secret set."
+            )
         except KeyError:
             error(f"Secret with name:`{name}` already exists.")
 
@@ -91,12 +81,16 @@
     required=False,
     type=str,
     prompt=True,
-    default= "default"
-)
-@click.pass_obj
-def get_secret(secrets_manager: "BaseSecretsManager", name: str, secret_set:str) -> None:
+    default="default",
+)
+@click.pass_obj
+def get_secret(
+    secrets_manager: "BaseSecretsManager", name: str, secret_set: str
+) -> None:
     """Get a secret, given its name."""
-    with console.status(f"Getting secret `{name}` from the `{secret_set}` secret set..."):
+    with console.status(
+        f"Getting secret `{name}` from the `{secret_set}` secret set..."
+    ):
         try:
             secret_value = secrets_manager.get_secret_by_key(name)
             console.print(f"Secret for `{name.upper()}` is `{secret_value}`.")
@@ -113,14 +107,12 @@
     required=False,
     type=str,
     prompt=True,
-    default= "default"
-)
-@click.pass_obj
-<<<<<<< HEAD
-def list_secrets(secrets_manager: "BaseSecretsManager") -> None:
-=======
-def list_secrets(secrets_manager: "BaseSecretsManager", secret_set:str) -> List[str]:
->>>>>>> 66b4af8b
+    default="default",
+)
+@click.pass_obj
+def list_secrets(
+    secrets_manager: "BaseSecretsManager", secret_set: str
+) -> None:
     """Get a list of all the keys to secrets in the store."""
     with console.status("Getting secret keys..."):
         secret_keys = secrets_manager.get_all_secret_keys(secret_set)
@@ -138,10 +130,12 @@
     required=False,
     type=str,
     prompt=True,
-    default= "default"
-)
-@click.pass_obj
-def delete_secret(secrets_manager: "BaseSecretsManager", name: str, secret_set:str) -> None:
+    default="default",
+)
+@click.pass_obj
+def delete_secret(
+    secrets_manager: "BaseSecretsManager", name: str, secret_set: str
+) -> None:
     """Delete a secret, given its name."""
     confirmation_response = confirmation(
         f"This will delete the secret associated with `{name}` from the `{secret_set}` secret set. "
@@ -153,7 +147,9 @@
         with console.status(f"Deleting secret `{name}`..."):
             try:
                 secrets_manager.delete_secret_by_key(name, secret_set)
-                console.print(f"Deleted secret for `{name.upper()}` from the `{secret_set}` secret set.")
+                console.print(
+                    f"Deleted secret for `{name.upper()}` from the `{secret_set}` secret set."
+                )
             except KeyError:
                 error(f"Secret with name:`{name}` already did not exist.")
 
@@ -176,17 +172,19 @@
     required=False,
     type=str,
     prompt=True,
-    default= "default"
+    default="default",
 )
 @click.pass_obj
 def update_secret(
     secrets_manager: "BaseSecretsManager",
     name: str,
     secret_value: str,
-    secret_set:str
+    secret_set: str,
 ) -> None:
     """Update a secret."""
-    with console.status(f"Updating secret `{name}` from the `{secret_set}` secret set..."):
+    with console.status(
+        f"Updating secret `{name}` from the `{secret_set}` secret set..."
+    ):
         try:
             secrets_manager.update_secret_by_key(name, secret_value, secret_set)
             console.print(f"Secret `{name.upper()}` updated.")
@@ -202,11 +200,7 @@
     "secret_set_flavor",
     help="A registered secret set to create.",
     required=True,
-<<<<<<< HEAD
-    type=str,  # click.option([i.value for i in SecretSetFlavor]),
-=======
     type=click.Choice(SecretSetFlavor.value_list()),
->>>>>>> 66b4af8b
 )
 @click.pass_obj
 def register_secret_set(
@@ -225,13 +219,10 @@
         secret_set_dict[k] = getpass.getpass(f"Secret value for {k}:")
 
     secret_set = SecretSet(**secret_set_dict)
-<<<<<<< HEAD
     secrets_manager.register_secret_set(
         secret_set_name=name, secret_set=secret_set
     )
-=======
-    secrets_manager.register_secret_set(secret_set_name=name,
-                                        secret_set=secret_set)
+
 
 @secret.command("get-set")
 @click.argument("name", type=click.STRING)
@@ -243,12 +234,19 @@
     """Get a secret set, given its name."""
     with console.status(f"Getting secret set `{name}`..."):
         try:
-            secret_set = secrets_manager.get_secret_set_by_key(secret_set_name=name)
-            console.print(f"SecretSet with name `{name}` contains the following Secrets :.")
+            secret_set = secrets_manager.get_secret_set_by_key(
+                secret_set_name=name
+            )
+            console.print(
+                f"SecretSet with name `{name}` contains the following Secrets :."
+            )
             for k in secret_set.keys():
-                console.print(f"Secret key `{k.upper()}` with value `**********`.")
+                console.print(
+                    f"Secret key `{k.upper()}` with value `**********`."
+                )
         except KeyError:
             error(f"Secret Set with name:`{name}` does not exist.")
+
 
 @secret.command("list-sets")
 @click.pass_obj
@@ -260,6 +258,7 @@
         secret_keys = secrets_manager.get_all_secret_sets_keys()
         # TODO: [HIGH] implement as a table?
         console.print(secret_keys)
+
 
 @secret.command("delete-set")
 @click.argument("name", type=click.STRING)
@@ -281,5 +280,4 @@
                 secrets_manager.delete_secret_set_by_key(name)
                 console.print(f"Deleted secret set for `{name.upper()}`.")
             except KeyError:
-                error(f"Secret Set with name:`{name}` already did not exist.")
->>>>>>> 66b4af8b
+                error(f"Secret Set with name:`{name}` already did not exist.")